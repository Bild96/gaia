{
  "name": "gaia-admin",
  "version": "0.0.1",
  "description": "Service for administrating a Gaia hub",
  "main": "lib/index.js",
  "engines": {
    "node": ">=10",
    "npm": ">=6"
  },
  "scripts": {
    "dev": "ts-node src/index.ts",
    "build": "tsc",
    "lint": "eslint --ext .ts ./src",
    "test:coverage": "cross-env NODE_ENV=test nyc node ./test/test.ts",
<<<<<<< HEAD
    "test": "run-p build lint test:coverage"
=======
    "test": "run-p build lint test:coverage",
    "test:build": "tsc -p ./test/tsconfig.json"
>>>>>>> 661a46e3
  },
  "bin": {
    "blockstack-gaia-admin": "./cmd/index.js"
  },
  "repository": {
    "type": "git",
    "url": "git+https://github.com/blockstack/gaia"
  },
  "keywords": [
    "decentralized",
    "storage"
  ],
  "author": "Jude Nelson",
  "license": "MIT",
  "bugs": {
    "url": "https://github.com/blockstack/gaia"
  },
  "dependencies": {
    "ajv": "^6.10.2",
    "body-parser": "^1.19.0",
    "cors": "^2.8.5",
    "cross-fetch": "^3.0.4",
    "express": "^4.17.1",
    "express-winston": "^3.3.0",
    "winston": "^3.2.1"
  },
  "devDependencies": {
    "@types/cors": "^2.8.6",
    "@types/express": "^4.17.1",
    "@types/express-winston": "^3.0.4",
    "@types/node": "^10.14.10",
    "@types/tape": "^4.2.33",
<<<<<<< HEAD
    "@typescript-eslint/eslint-plugin": "^1.11.0",
    "@typescript-eslint/parser": "^1.11.0",
    "babel-eslint": "^10.0.2",
    "babel-plugin-istanbul": "^5.1.4",
    "cross-env": "^5.2.1",
    "eslint": "^6.0.1",
=======
    "@typescript-eslint/eslint-plugin": "^2.3.1",
    "@typescript-eslint/parser": "^2.3.1",
    "cross-env": "^6.0.0",
    "eslint": "^6.4.0",
>>>>>>> 661a46e3
    "npm-run-all": "^4.1.5",
    "nyc": "^14.1.1",
    "source-map-support": "^0.5.13",
    "tape": "^4.11.0",
    "ts-node": "^8.4.1",
    "typescript": "^3.6.3"
  },
  "homepage": "https://github.com/blockstack/gaia",
  "nyc": {
    "cache": false,
    "all": true,
    "extension": [
      ".ts"
    ],
    "include": [
      "src/**/*.ts"
    ],
    "exclude": [
      "**/*.d.ts"
    ],
    "require": [
      "ts-node/register/transpile-only",
      "source-map-support/register"
    ],
    "reporter": [
      "text",
      "lcov"
    ]
  }
}<|MERGE_RESOLUTION|>--- conflicted
+++ resolved
@@ -12,12 +12,8 @@
     "build": "tsc",
     "lint": "eslint --ext .ts ./src",
     "test:coverage": "cross-env NODE_ENV=test nyc node ./test/test.ts",
-<<<<<<< HEAD
-    "test": "run-p build lint test:coverage"
-=======
     "test": "run-p build lint test:coverage",
     "test:build": "tsc -p ./test/tsconfig.json"
->>>>>>> 661a46e3
   },
   "bin": {
     "blockstack-gaia-admin": "./cmd/index.js"
@@ -50,19 +46,10 @@
     "@types/express-winston": "^3.0.4",
     "@types/node": "^10.14.10",
     "@types/tape": "^4.2.33",
-<<<<<<< HEAD
-    "@typescript-eslint/eslint-plugin": "^1.11.0",
-    "@typescript-eslint/parser": "^1.11.0",
-    "babel-eslint": "^10.0.2",
-    "babel-plugin-istanbul": "^5.1.4",
-    "cross-env": "^5.2.1",
-    "eslint": "^6.0.1",
-=======
     "@typescript-eslint/eslint-plugin": "^2.3.1",
     "@typescript-eslint/parser": "^2.3.1",
     "cross-env": "^6.0.0",
     "eslint": "^6.4.0",
->>>>>>> 661a46e3
     "npm-run-all": "^4.1.5",
     "nyc": "^14.1.1",
     "source-map-support": "^0.5.13",
