--- conflicted
+++ resolved
@@ -6,11 +6,7 @@
 import { AuthTimestampCache } from './revocations'
 
 import { Readable } from 'stream'
-<<<<<<< HEAD
-import { DriverModel, PerformWriteArgs, PerformRenameArgs, PerformDeleteArgs } from './driverModel'
-=======
-import { DriverModel, PerformListFilesArgs } from './driverModel'
->>>>>>> 5d4173fb
+import { DriverModel, PerformWriteArgs, PerformRenameArgs, PerformDeleteArgs, PerformListFilesArgs } from './driverModel'
 import { HubConfigInterface } from './config'
 import { logger, generateUniqueID } from './utils'
 
