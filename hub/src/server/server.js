--- conflicted
+++ resolved
@@ -3,10 +3,7 @@
 import { validateAuthorizationHeader, getAuthenticationScopes } from './authentication'
 import { ValidationError } from './errors'
 import { ProofChecker } from './ProofChecker'
-<<<<<<< HEAD
 import { AuthNumberCache } from './revocations'
-=======
->>>>>>> 1e54ad7a
 
 import type { Readable } from 'stream'
 import type { DriverModel } from './driverModel'
@@ -22,7 +19,6 @@
 export class HubServer {
   driver: DriverModel
   proofChecker: ProofChecker
-<<<<<<< HEAD
   whitelist: ?Array<string>
   serverName: ?string
   readURL: ?string
@@ -31,17 +27,6 @@
   authNumberCache: AuthNumberCache
 
   constructor(driver: DriverModel, proofChecker: ProofChecker, config: HubServerConfig) {
-=======
-  whitelist: Array<string>
-  serverName: string
-  readURL: ?string
-  requireCorrectHubUrl: boolean
-  validHubUrls: ?Array<string>
-  constructor(driver: DriverModel, proofChecker: ProofChecker,
-              config: { whitelist: Array<string>, serverName: string,
-                        readURL?: string, requireCorrectHubUrl?: boolean,
-                        validHubUrls?: Array<string> }) {
->>>>>>> 1e54ad7a
     this.driver = driver
     this.proofChecker = proofChecker
     this.whitelist = config.whitelist
@@ -88,14 +73,9 @@
                                  'content-length': string,
                                  authorization: string},
                 stream: Readable) {
-<<<<<<< HEAD
-
-    const requiredAuthNumber = await this.authNumberCache.getAuthNumber(address)
-    this.validate(address, requestHeaders, requiredAuthNumber)
-=======
     return Promise.resolve().then(() => {
-      this.validate(address, requestHeaders)
->>>>>>> 1e54ad7a
+      const requiredAuthNumber = await this.authNumberCache.getAuthNumber(address)
+      this.validate(address, requestHeaders, requiredAuthNumber)
 
       let contentType = requestHeaders['content-type']
 
@@ -131,28 +111,11 @@
         }
       }
 
-<<<<<<< HEAD
-    const writeCommand = { storageTopLevel: address,
-                           path, stream, contentType,
-                           contentLength: parseInt(requestHeaders['content-length']) }
-
-    return await this.proofChecker.checkProofs(address, path, this.getReadURLPrefix())
-      .then(() => this.driver.performWrite(writeCommand))
-      .then((readURL) => {
-        const driverPrefix = this.driver.getReadURLPrefix()
-        const readURLPrefix = this.getReadURLPrefix()
-        if (readURLPrefix !== driverPrefix && readURL.startsWith(driverPrefix)) {
-          const postFix = readURL.slice(driverPrefix.length)
-          return `${readURLPrefix}${postFix}`
-        }
-        return readURL
-      })
-=======
       const writeCommand = { storageTopLevel: address,
                              path, stream, contentType,
                              contentLength: parseInt(requestHeaders['content-length']) }
 
-      return this.proofChecker.checkProofs(address, path, this.getReadURLPrefix())
+      return await this.proofChecker.checkProofs(address, path, this.getReadURLPrefix())
         .then(() => this.driver.performWrite(writeCommand))
         .then((readURL) => {
           const driverPrefix = this.driver.getReadURLPrefix()
@@ -164,6 +127,5 @@
           return readURL
         })
     })
->>>>>>> 1e54ad7a
   }
 }