--- conflicted
+++ resolved
@@ -55,14 +55,9 @@
   },
   "scripts": {
     "start": "npm run build && node lib/index.js",
-<<<<<<< HEAD
     "dev": "ts-node src/index.ts",
-    "build": "npm run lint && tsc && chmod +x lib/index.js && npm run build-schema",
+    "build": "tsc && chmod +x lib/index.js && npm run build-schema",
     "build-schema": "typescript-json-schema tsconfig.json HubConfig --required --refs=false -o config-schema.json",
-=======
-    "start-dev": "ts-node src/index.ts",
-    "build": "tsc && chmod +x lib/index.js",
->>>>>>> 6a65e630
     "lint": "eslint --ext .ts ./src",
     "test": "npm run build && npm run lint && NODE_ENV=test nyc node ./test/src/index.ts"
   },
