--- conflicted
+++ resolved
@@ -41,11 +41,7 @@
   },
   "scripts": {
     "start": "npm run build && node lib/index.js",
-<<<<<<< HEAD
-    "build": "npm run lint && babel src -d lib && chmod +x lib/index.js",
-=======
-    "build": "npm run lint && npm run flow && babel src -d lib",
->>>>>>> 2c9b3757
+    "build": "npm run lint && npm run flow && babel src -d lib && chmod +x lib/index.js",
     "flow": "flow",
     "lint": "eslint src",
     "test-inner": "npm run build && node ./test/test.js",
