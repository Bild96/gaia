{
  "name": "gaia-hub",
  "version": "1.1.0",
  "description": "",
  "main": "index.js",
  "dependencies": {
    "@google-cloud/storage": "^1.6.0",
    "aws-sdk": "^2.114.0",
    "azure-storage": "^2.5.0",
    "bigi": "^1.4.2",
    "bitcoinjs-lib": "^3.1.1",
    "blockstack": "^0.11.1",
    "body-parser": "^1.18.1",
    "cors": "^2.8.4",
    "express": "^4.15.4",
    "express-winston": "^2.4.0",
    "jsontokens": "^0.7.6",
    "node-fetch": "^2.0.0",
    "npm": "^5.5.1",
    "winston": "^2.3.1"
  },
  "devDependencies": {
    "babel-cli": "^6.26.0",
    "babel-eslint": "^8.2.2",
    "babel-preset-env": "^1.6.1",
    "babel-preset-flow": "^6.23.0",
    "eslint": "^4.18.1",
<<<<<<< HEAD
=======
    "eslint-plugin-flowtype": "^2.46.3",
>>>>>>> d32d37fe
    "flow-bin": "^0.71.0",
    "mocha": "^3.5.3",
    "nock": "^9.1.9",
    "nyc": "^11.4.1",
    "request": "^2.81.0",
    "supertest": "^3.0.0",
    "tape": "^4.9.0"
  },
  "bin": {
    "blockstack-gaia-hub": "./lib/index.js"
  },
  "scripts": {
    "start": "npm run build && node lib/index.js",
    "build": "npm run lint && babel src -d lib",
    "flow": "flow",
    "lint": "eslint src",
    "test-inner": "npm run build && node ./test/test.js",
    "test": "nyc --reporter=text npm run test-inner"
  },
  "repository": {
    "type": "git",
    "url": "https://github.com/blockstack/gaia.git"
  },
  "engines": {
    "node": ">=9.0.0"
  },
  "authors": [
    "Aaron Blankstein (aaron@blockstack.com)",
    "Jack Zampolin (jack@blockstack.com)"
  ]
}<|MERGE_RESOLUTION|>--- conflicted
+++ resolved
@@ -25,10 +25,7 @@
     "babel-preset-env": "^1.6.1",
     "babel-preset-flow": "^6.23.0",
     "eslint": "^4.18.1",
-<<<<<<< HEAD
-=======
     "eslint-plugin-flowtype": "^2.46.3",
->>>>>>> d32d37fe
     "flow-bin": "^0.71.0",
     "mocha": "^3.5.3",
     "nock": "^9.1.9",
