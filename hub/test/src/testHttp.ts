import test = require('tape-promise/tape')
import * as auth from '../../src/server/authentication'
import * as os from 'os'
import * as fs from 'fs'
import request = require('supertest')
import { ecPairToAddress } from 'blockstack'

import { FetchMockSandbox, sandbox, restore } from 'fetch-mock'
import NodeFetch from 'node-fetch'

import { makeHttpServer } from '../../src/server/http'
import DiskDriver from '../../src/server/drivers/diskDriver'
import { AZ_CONFIG_TYPE } from '../../src/server/drivers/AzDriver'
import { addMockFetches } from './testDrivers'
import { makeMockedAzureDriver } from './testDrivers/mockTestDrivers'

import { testPairs, testAddrs } from './common'
import InMemoryDriver from './testDrivers/InMemoryDriver'
import { MockAuthTimestampCache } from './MockAuthTimestampCache'
import { HubConfigInterface } from '../../src/server/config'
import { PassThrough } from 'stream';
import * as errors from '../../src/server/errors'

const TEST_SERVER_NAME = 'test-server'
const TEST_AUTH_CACHE_SIZE = 10


export function testHttpWithInMemoryDriver() {

  test('reject concurrent requests to same resource (InMemory driver)', async (t) => {
    const inMemoryDriver = await InMemoryDriver.spawn()
    try {
      const makeResult = makeHttpServer({ driverInstance: inMemoryDriver, serverName: TEST_SERVER_NAME, authTimestampCacheSize: TEST_AUTH_CACHE_SIZE, port: 0, driver: null })
      const app = makeResult.app
      const server = makeResult.server
      const asyncMutexScope = makeResult.asyncMutex
      server.authTimestampCache = new MockAuthTimestampCache()

      const sk = testPairs[1]
      const fileContents = sk.toWIF()
      const blob = Buffer.from(fileContents)

      const address = ecPairToAddress(sk)

      let response = await request(app)
        .get('/hub_info/')
        .expect(200)
    
      const challenge = JSON.parse(response.text).challenge_text
      const authPart = auth.V1Authentication.makeAuthPart(sk, challenge)
      const authorization = `bearer ${authPart}`

      const passThrough1 = new PassThrough()
      passThrough1.write("stuff", "utf8")

      const resolves: Set<() => void> = new Set()
      inMemoryDriver.onWriteMiddleware.add((args) => {
        return new Promise(resolve => {
          resolves.add(resolve)
        })
      })

      const reqPromise1 = request(app).post(`/store/${address}/helloWorld`)
        .set('Content-Type', 'application/octet-stream')
        .set('Authorization', authorization)
        .send(blob)
        .expect(202)

      const reqPromise2 = request(app).post(`/store/${address}/helloWorld`)
        .set('Content-Type', 'application/octet-stream')
        .set('Authorization', authorization)
        .send(blob)
        .expect(409)

      const reqPromise3 = request(app).delete(`/delete/${address}/helloWorld`)
        .set('Content-Type', 'application/octet-stream')
        .set('Authorization', authorization)
        .send(blob)
        .expect(409)

      const releaseRequests = new Promise(resolve => {
        setTimeout(() => {
          for (const release of resolves) {
            release()
          }
          resolve()
        }, 50)
      })

      await Promise.all([reqPromise2, reqPromise1, reqPromise3, releaseRequests])

      await reqPromise1
      t.ok('First request (store) passes with no concurrent conflict')
      await reqPromise2
      t.ok('Second request (store) fails with concurrent conflict')
      await reqPromise3
      t.ok('Third request (delete) fails with concurrent conflict')

      inMemoryDriver.onWriteMiddleware.clear()

      await request(app).post(`/store/${address}/helloWorld`)
        .set('Content-Type', 'application/octet-stream')
        .set('Authorization', authorization)
        .send(blob)
        .expect(202)

      t.ok('Fourth request (store) passes with no concurrent conflict')

      await request(app).delete(`/delete/${address}/helloWorld`)
        .set('Content-Type', 'application/octet-stream')
        .set('Authorization', authorization)
        .send(blob)
        .expect(202)

      t.ok('Fifth request (delete) passes with no concurrent conflict')

      t.equals(asyncMutexScope.openedCount, 0, 'Should have no open mutexes when no requests are open')

    } finally {
      inMemoryDriver.dispose()
    }
  });



  test('handle request (InMemory driver)', async (t) => {
    const fetch = NodeFetch
    const inMemoryDriver = await InMemoryDriver.spawn()
    try {
<<<<<<< HEAD
      const { app } = makeHttpServer({ driverInstance: inMemoryDriver, serverName: TEST_SERVER_NAME, authTimestampCacheSize: TEST_AUTH_CACHE_SIZE, port: 0, driver: null })
=======
      const { app, server } = makeHttpServer({ 
        driverInstance: inMemoryDriver, 
        serverName: TEST_SERVER_NAME, 
        authTimestampCacheSize: TEST_AUTH_CACHE_SIZE, 
        port: 0, 
        driver: null,
        // ~52 byte max limit
        maxFileUploadSize: 0.00005 
      })
>>>>>>> 661a46e3
      const sk = testPairs[1]
      const fileContents = sk.toWIF()
      const blob = Buffer.from(fileContents)

      const address = ecPairToAddress(sk)
      const path = `/store/${address}/helloWorld`
      const listPath = `/list-files/${address}`

      // test CORs response
      let corsReq = await request(app).options(path)
        .set('Access-Control-Request-Method', 'POST')
        .set('Access-Control-Request-Headers', 'authorization,content-type')
        .expect(204)
        .expect('Access-Control-Max-Age', '86400')

      let response = await request(app)
        .get('/hub_info/')
        .expect(200)
    
      const challenge = JSON.parse(response.text).challenge_text
      const authPart = auth.V1Authentication.makeAuthPart(sk, challenge)
      const authorization = `bearer ${authPart}`

      const hubInfo = await request(app).post(path)
        .set('Content-Type', 'application/octet-stream')
        .set('Authorization', authorization)
        .send(blob)
        .expect(202)

      const url = JSON.parse(hubInfo.text).publicURL
      t.ok(url, 'Must return URL')
      console.log(url)
      const resp = await fetch(url)
      const text = await resp.text()
      t.equal(text, fileContents, 'Contents returned must be correct')

      const filesResponse = await request(app).post(listPath)
        .set('Content-Type', 'application/json')
        .set('Authorization', authorization)
        .expect(202)
      
      const files = JSON.parse(filesResponse.text)
      t.equal(files.entries.length, 1, 'Should return one file')
      t.equal(files.entries[0], 'helloWorld', 'Should be helloworld')
      t.ok(files.hasOwnProperty('page'), 'Response is missing a page')

      inMemoryDriver.filesInProgress.set(`${address}/helloWorld`, null)
      await request(app).post(path)
        .set('Content-Type', 'application/octet-stream')
        .set('Authorization', authorization)
        .send(blob)
        .expect(409)

      await request(app).post(path)
        .set('Content-Type', 'application/octet-stream')
        .set('Authorization', authorization)
        .set('Content-Length', '9999999')
        .expect(413)

      try {
        const largePayload = new PassThrough()
        largePayload.end('x'.repeat(1000))
        await server.handleRequest(address, 'helloWorld2', { 'content-type': 'application/octet-stream', 'content-length': '10', authorization: authorization}, largePayload);
        t.fail('payload should have been detected as too large')
      } catch (err) {
        t.throws(() => { throw err }, errors.PayloadTooLargeError, 'payload should have been detected as too large')
      }

    } finally {
      inMemoryDriver.dispose()
    }
  })

  test('handle revocation via POST', async (t) => {
    const inMemoryDriver = await InMemoryDriver.spawn()
    try {
<<<<<<< HEAD
      const { app } = makeHttpServer({ driverInstance: inMemoryDriver, serverName: TEST_SERVER_NAME, authTimestampCacheSize: TEST_AUTH_CACHE_SIZE, port: 0, driver: null })
=======
      const { app } = makeHttpServer({ 
        driverInstance: inMemoryDriver, 
        serverName: TEST_SERVER_NAME, 
        authTimestampCacheSize: TEST_AUTH_CACHE_SIZE,
        port: 0, driver: null
      })
>>>>>>> 661a46e3
      const sk = testPairs[1]
      const fileContents = sk.toWIF()
      const blob = Buffer.from(fileContents)

      const address = ecPairToAddress(sk)
      const path = `/store/${address}/helloWorld`
      const deletePath = `/delete/${address}/helloWorld`

      const hubInfo = await request(app)
        .get('/hub_info/')
        .expect(200)

      const challenge = hubInfo.body.challenge_text
      const authPart = auth.V1Authentication.makeAuthPart(sk, challenge)
      const authorization = `bearer ${authPart}`

      await request(app).post(path)
        .set('Content-Type', 'application/octet-stream')
        .set('Authorization', authorization)
        .send(blob)
        .expect(202)

      await request(app).delete(deletePath)
        .set('Authorization', authorization)
        .send()
        .expect(202)

      await request(app).delete(`/delete/${address}/non-existent-file`)
        .set('Authorization', authorization)
        .send()
        .expect(404)

      await request(app).delete(`/delete/${address}/../traversal`)
        .set('Authorization', authorization)
        .send()
        .expect(400)

      await request(app).delete(`/delete/${testAddrs[4]}/anyfile`)
        .set('Authorization', authorization)
        .send()
        .expect(401)

      const revokeResponse = await request(app)
        .post(`/revoke-all/${address}`)
        .set('Authorization', authorization)
        .send({oldestValidTimestamp: (Date.now()/1000|0) + 3000})
        .expect(202)
      t.equal(revokeResponse.body.status, 'success', 'Revoke POST request should have returned success status')

      const failedRevokeResponse = await request(app)
        .post(`/revoke-all/${testAddrs[2]}`)
        .set('Authorization', authorization)
        .send({oldestValidTimestamp: (Date.now()/1000|0) + 3000})
        .expect(401)
      t.equal(failedRevokeResponse.body.error, 'ValidationError', 'Revoke request should have returned correct error type')

      await request(app)
        .post(`/revoke-all/${testAddrs[2]}`)
        .set('Authorization', authorization)
        .send({wrongField: 1234})
        .expect(400)

      await request(app)
        .post(`/revoke-all/${testAddrs[2]}`)
        .set('Authorization', authorization)
        .send({oldestValidTimestamp: "NaN"})
        .expect(400)

      await request(app)
        .post(`/revoke-all/${testAddrs[2]}`)
        .set('Authorization', authorization)
        .send({oldestValidTimestamp: -4343343})
        .expect(400)

      const failedStoreResponse = await request(app).post(path)
        .set('Content-Type', 'application/octet-stream')
        .set('Authorization', authorization)
        .send(blob)
        .expect(401)
      t.equal(failedStoreResponse.body.error, 'AuthTokenTimestampValidationError', 'Store request should have returned correct error type')

      const listPath = `/list-files/${address}`
      const failedFilesResponse = await request(app).post(listPath)
        .set('Content-Type', 'application/json')
        .set('Authorization', authorization)
        .expect(401)
      t.equal(failedFilesResponse.body.error, 'AuthTokenTimestampValidationError', 'Store request should have returned correct error type')

      const failedDeleteResponse = await request(app).delete(deletePath)
        .set('Authorization', authorization)
        .send()
        .expect(401)
      t.equal(failedDeleteResponse.body.error, 'AuthTokenTimestampValidationError', 'Delete request should have returned correct error type')

    } finally {
      inMemoryDriver.dispose()
    }
  })

}

function testHttpDriverOption() {
  test('makeHttpServer "driver" config', (t) => {
    makeHttpServer({
      driver: 'disk',
      readURL: 'test/',
      serverName: TEST_SERVER_NAME,
      authTimestampCacheSize: TEST_AUTH_CACHE_SIZE,
      diskSettings: {
        storageRootDirectory: os.tmpdir()
      },
      port: 0
<<<<<<< HEAD
    })
=======
    } as HubConfigInterface)
>>>>>>> 661a46e3
    t.end()
  })

  test('makeHttpServer "driverInstance" config', (t) => {
    const driver = new DiskDriver({
      readURL: 'test/',
      diskSettings: {
        storageRootDirectory: os.tmpdir()
      }
    })
    makeHttpServer({
      driverInstance: driver,
      serverName: TEST_SERVER_NAME,
      authTimestampCacheSize: TEST_AUTH_CACHE_SIZE,
      port: 0,
      driver: null
    })
    t.end()
  })

  test('makeHttpServer missing driver config', (t) => {
    t.throws(() => makeHttpServer({
      serverName: TEST_SERVER_NAME, 
      authTimestampCacheSize: TEST_AUTH_CACHE_SIZE,
      port: 0,
      driver: null
    }), 
      Error, 'Should fail to create http server when no driver config is specified')
    t.end()
  })

}

function testHttpWithAzure() {
  const azConfigPath = process.env.AZ_CONFIG_PATH
  let config : HubConfigInterface & AZ_CONFIG_TYPE = {
    'azCredentials': {
      'accountName': 'mock-azure',
      'accountKey': 'mock-azure-key'
    },
    'bucket': 'spokes',
    serverName: TEST_SERVER_NAME,
    authTimestampCacheSize: TEST_AUTH_CACHE_SIZE,
    port: 0,
    driver: null
  }
  let mockTest = true

  if (azConfigPath) {
    config = JSON.parse(fs.readFileSync(azConfigPath, {encoding: 'utf8'}))
    config.driver = 'azure'
    config.serverName = TEST_SERVER_NAME
    config.authTimestampCacheSize = TEST_AUTH_CACHE_SIZE
    mockTest = false
  }

  let dataMap: {key: string, data: string}[] = []
  if (mockTest) {
    const mockedObj = makeMockedAzureDriver()
    dataMap = mockedObj.dataMap
    config.driverClass = mockedObj.driverClass
  } else {

  }

  // TODO: run this test with all configured drivers
  test('auth failure', (t) => {
    let { app, server } = makeHttpServer(config)
    server.authTimestampCache = new MockAuthTimestampCache()
    let sk = testPairs[1]
    let fileContents = sk.toWIF()
    let blob = Buffer.from(fileContents)

    let address = ecPairToAddress(sk)
    let path = `/store/${address}/helloWorld`
    let prefix = ''
    let authorizationHeader = ''

    request(app).get('/hub_info/')
      .expect(200)
      .then((response) => {
        prefix = JSON.parse(response.text).read_url_prefix
        const challenge = JSON.parse(response.text).challenge_text
        const authPart = auth.V1Authentication.makeAuthPart(sk, challenge + 'f')
        return `bearer ${authPart}`
      })
      .then((authorization) => {
        authorizationHeader = authorization
        return request(app).post(path)
            .set('Content-Type', 'application/octet-stream')
            .set('Authorization', authorization)
            .send(blob)
            .expect(401)
      })
      .then((response) => {
        let json = JSON.parse(response.text)
        t.ok(json, 'Must return json')
        console.log(json)
      })
      .catch((err) => t.false(true, `Unexpected err: ${err}`))
      .then(() => { restore(); t.end() })
  })

  test('handle request', (t) => {
    let fetch = sandbox()
    let { app, server } = makeHttpServer(config)
    server.authTimestampCache = new MockAuthTimestampCache()
    let sk = testPairs[1]
    let fileContents = sk.toWIF()
    let blob = Buffer.from(fileContents)

    let address = ecPairToAddress(sk)
    let path = `/store/${address}/helloWorld`
    let listPath = `/list-files/${address}`
    let prefix = ''
    let authorizationHeader = ''

    request(app).get('/hub_info/')
      .expect(200)
      .then((response) => {
        prefix = JSON.parse(response.text).read_url_prefix
        const challenge = JSON.parse(response.text).challenge_text
        const authPart = auth.V1Authentication.makeAuthPart(sk, challenge)
        return `bearer ${authPart}`
      })
      .then((authorization) => {
        authorizationHeader = authorization
        return request(app).post(path)
            .set('Content-Type', 'application/octet-stream')
            .set('Authorization', authorization)
            .send(blob)
            .expect(202)
      })
      .then((response) => {
        if (mockTest) {
          addMockFetches(fetch, prefix, dataMap)
        }

        let url = JSON.parse(response.text).publicURL
        t.ok(url, 'Must return URL')
        console.log(url)
        fetch(url)
          .then(resp => resp.text())
          .then(text => t.equal(text, fileContents, 'Contents returned must be correct'))
      })
      .catch((err: any) => t.false(true, `Unexpected err: ${err}`))
      .then(() => request(app).post(listPath)
            .set('Content-Type', 'application/json')
            .set('Authorization', authorizationHeader)
            .expect(202)
      )
      .then((filesResponse) => {
        const files = JSON.parse(filesResponse.text)
        t.equal(files.entries.length, 1, 'Should return one file')
        t.equal(files.entries[0], 'helloWorld', 'Should be helloworld')
        t.ok(files.hasOwnProperty('page'), 'Response is missing a page')
      })
      .then(() => {
        fetch.restore()
        t.end()
      })
  })
}

export function testHttp() {
  testHttpWithAzure()
  testHttpDriverOption()
  testHttpWithInMemoryDriver()
}<|MERGE_RESOLUTION|>--- conflicted
+++ resolved
@@ -127,9 +127,6 @@
     const fetch = NodeFetch
     const inMemoryDriver = await InMemoryDriver.spawn()
     try {
-<<<<<<< HEAD
-      const { app } = makeHttpServer({ driverInstance: inMemoryDriver, serverName: TEST_SERVER_NAME, authTimestampCacheSize: TEST_AUTH_CACHE_SIZE, port: 0, driver: null })
-=======
       const { app, server } = makeHttpServer({ 
         driverInstance: inMemoryDriver, 
         serverName: TEST_SERVER_NAME, 
@@ -139,7 +136,6 @@
         // ~52 byte max limit
         maxFileUploadSize: 0.00005 
       })
->>>>>>> 661a46e3
       const sk = testPairs[1]
       const fileContents = sk.toWIF()
       const blob = Buffer.from(fileContents)
@@ -216,16 +212,12 @@
   test('handle revocation via POST', async (t) => {
     const inMemoryDriver = await InMemoryDriver.spawn()
     try {
-<<<<<<< HEAD
-      const { app } = makeHttpServer({ driverInstance: inMemoryDriver, serverName: TEST_SERVER_NAME, authTimestampCacheSize: TEST_AUTH_CACHE_SIZE, port: 0, driver: null })
-=======
       const { app } = makeHttpServer({ 
         driverInstance: inMemoryDriver, 
         serverName: TEST_SERVER_NAME, 
         authTimestampCacheSize: TEST_AUTH_CACHE_SIZE,
         port: 0, driver: null
       })
->>>>>>> 661a46e3
       const sk = testPairs[1]
       const fileContents = sk.toWIF()
       const blob = Buffer.from(fileContents)
@@ -338,11 +330,7 @@
         storageRootDirectory: os.tmpdir()
       },
       port: 0
-<<<<<<< HEAD
-    })
-=======
     } as HubConfigInterface)
->>>>>>> 661a46e3
     t.end()
   })
 
