--- conflicted
+++ resolved
@@ -1,9 +1,5 @@
 import test = require('tape-promise/tape')
-<<<<<<< HEAD
-import FetchMock from 'fetch-mock'
-=======
 import { sandbox, FetchMockSandbox } from 'fetch-mock'
->>>>>>> 661a46e3
 import NodeFetch from 'node-fetch'
 
 import { Readable, PassThrough } from 'stream'
